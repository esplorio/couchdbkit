# -*- coding: utf-8 -*-
#
# Copyright (c) 2008-2009 Benoit Chesneau <benoitc@e-engura.com>
#
# Permission to use, copy, modify, and distribute this software for any
# purpose with or without fee is hereby granted, provided that the above
# copyright notice and this permission notice appear in all copies.
#
# THE SOFTWARE IS PROVIDED "AS IS" AND THE AUTHOR DISCLAIMS ALL WARRANTIES
# WITH REGARD TO THIS SOFTWARE INCLUDING ALL IMPLIED WARRANTIES OF
# MERCHANTABILITY AND FITNESS. IN NO EVENT SHALL THE AUTHOR BE LIABLE FOR
# ANY SPECIAL, DIRECT, INDIRECT, OR CONSEQUENTIAL DAMAGES OR ANY DAMAGES
# WHATSOEVER RESULTING FROM LOSS OF USE, DATA OR PROFITS, WHETHER IN AN
# ACTION OF CONTRACT, NEGLIGENCE OR OTHER TORTIOUS ACTION, ARISING OUT OF
# OR IN CONNECTION WITH THE USE OR PERFORMANCE OF THIS SOFTWARE.

""" Wrapper of couchdbkit Document and Properties for django. It also
add possibility to a document to register itself in CouchdbkitHandler
"""
import re
import sys
from collections import OrderedDict

try:
    from django.db.models.options import get_verbose_name
except ImportError:
    from django.utils.text import camel_case_to_spaces as get_verbose_name

<<<<<<< HEAD
from django.apps import apps
from django.conf import settings
from django.core.exceptions import FieldDoesNotExist
=======
from django.conf import settings
>>>>>>> 6be14864
from django.utils.translation import activate, deactivate_all, get_language, \
string_concat
from django.utils.encoding import smart_str, force_unicode
from django.utils.functional import cached_property

from django.db.models.fields import Field

from couchdbkit import schema
from couchdbkit.ext.django.loading import get_schema, register_schema, \
get_db

__all__ = ['Property', 'StringProperty', 'IntegerProperty',
            'DecimalProperty', 'BooleanProperty', 'FloatProperty',
            'DateTimeProperty', 'DateProperty', 'TimeProperty',
            'dict_to_json', 'list_to_json', 'value_to_json',
            'value_to_python', 'dict_to_python', 'list_to_python',
            'convert_property', 'DocumentSchema', 'Document',
            'SchemaProperty', 'SchemaListProperty', 'ListProperty',
            'DictProperty', 'StringDictProperty', 'StringListProperty',
            'SchemaDictProperty', 'SetProperty',]


DEFAULT_NAMES = ('verbose_name', 'db_table', 'ordering',
                 'app_label')

PROXY_PARENTS = object()

class Options(object):
    """ class based on django.db.models.options. We only keep
    useful bits."""

    def __init__(self, meta, app_label=None):
        self.module_name, self.verbose_name = None, None
        self.verbose_name_plural = None
        self.object_name, self.app_label = None, app_label
        self.meta = meta
        self.admin = None
        self.abstract = False
        self._get_fields_cache = {}
        self.local_fields = []
        self.local_many_to_many = []
        self.virtual_fields = []
        self.parents = OrderedDict()
        self.apps = apps

    def contribute_to_class(self, cls, name):
        cls._meta = self
        cls._meta.pk = PKField()
        self.installed = re.sub('\.models$', '', cls.__module__) in settings.INSTALLED_APPS
        # First, construct the default values for these options.
        self.object_name = cls.__name__
        self.module_name = self.object_name.lower()
        self.verbose_name = get_verbose_name(self.object_name)
        self.model = cls

        # Next, apply any overridden values from 'class Meta'.
        if self.meta:
            meta_attrs = self.meta.__dict__.copy()
            for name in self.meta.__dict__:
                # Ignore any private attributes that Django doesn't care about.
                # NOTE: We can't modify a dictionary's contents while looping
                # over it, so we loop over the *original* dictionary instead.
                if name.startswith('_'):
                    del meta_attrs[name]
            for attr_name in DEFAULT_NAMES:
                if attr_name in meta_attrs:
                    setattr(self, attr_name, meta_attrs.pop(attr_name))
                elif hasattr(self.meta, attr_name):
                    setattr(self, attr_name, getattr(self.meta, attr_name))

            # verbose_name_plural is a special case because it uses a 's'
            # by default.
            setattr(self, 'verbose_name_plural', meta_attrs.pop('verbose_name_plural', string_concat(self.verbose_name, 's')))

            # Any leftover attributes must be invalid.
            if meta_attrs != {}:
                raise TypeError("'class Meta' got invalid attribute(s): %s" % ','.join(meta_attrs.keys()))
        else:
            self.verbose_name_plural = string_concat(self.verbose_name, 's')
        del self.meta

    def __str__(self):
        return "%s.%s" % (smart_str(self.app_label), smart_str(self.module_name))

    def verbose_name_raw(self):
        """
        There are a few places where the untranslated verbose name is needed
        (so that we get the same value regardless of currently active
        locale).
        """
        lang = get_language()
        deactivate_all()
        raw = force_unicode(self.verbose_name)
        activate(lang)
        return raw
    verbose_name_raw = property(verbose_name_raw)

    def get_field(self, field_name, many_to_many=None):
        """
        Returns a field instance given a field name. The field can be either a
        forward or reverse field, unless many_to_many is specified; if it is,
        only forward fields will be returned.
        The many_to_many argument exists for backwards compatibility reasons;
        it has been deprecated and will be removed in Django 2.0.
        """
        m2m_in_kwargs = many_to_many is not None
        try:
            # In order to avoid premature loading of the relation tree
            # (expensive) we prefer checking if the field is a forward field.
            field = self._forward_fields_map[field_name]

            if many_to_many is False and field.many_to_many:
                raise FieldDoesNotExist(
                    '%s has no field named %r' % (self.object_name, field_name)
                )

            return field
        except KeyError:
            # If the app registry is not ready, reverse fields are
            # unavailable, therefore we throw a FieldDoesNotExist exception.
            if not self.apps.models_ready:
                raise FieldDoesNotExist(
                    "%s has no field named %r. The app cache isn't ready yet, "
                    "so if this is an auto-created related field, it won't "
                    "be available yet." % (self.object_name, field_name)
                )

        try:
            if m2m_in_kwargs:
                # Previous API does not allow searching reverse fields.
                raise FieldDoesNotExist('%s has no field named %r' % (self.object_name, field_name))

            # Retrieve field instance by name from cached or just-computed
            # field map.
            return self.fields_map[field_name]
        except KeyError:
            raise FieldDoesNotExist('%s has no field named %r' % (self.object_name, field_name))

    def _get_fields(self, forward=True, reverse=True, include_parents=True, include_hidden=False,
                    seen_models=None):
        """
        Provide a mostly no-op Django compatible API for Options._get_fields

        Since this is not being properly initialised by a django.db.models.Model
        subclass we have to work around various machinery that isn't being called,
        namely the populating of self.local_fields and various relation parts.

        Instead of copy and pasting the entire method we're simply relying on
        self.local_fields being populated by the model's metaclass.

        Note: Currently only User needs this for the USERNAME_FIELD to work.
        """
        return self.local_fields

    @cached_property
    def _forward_fields_map(self):
        res = {}
        fields = self._get_fields(reverse=False)
        for field in fields:
            res[field.name] = field
            # Due to the way Django's internals work, get_field() should also
            # be able to fetch a field by attname. In the case of a concrete
            # field with relation, includes the *_id name too
            try:
                res[field.attname] = field
            except AttributeError:
                pass
        return res

    @cached_property
    def fields_map(self):
        res = {}
        fields = self._get_fields(forward=False, include_hidden=True)
        for field in fields:
            res[field.name] = field
            # Due to the way Django's internals work, get_field() should also
            # be able to fetch a field by attname. In the case of a concrete
            # field with relation, includes the *_id name too
            try:
                res[field.attname] = field
            except AttributeError:
                pass
        return res


class PKField(Field):
    name = 'pk'
    attname = 'pk'

    def to_python(self, value, *args, **kwargs):
        return str(value)

    def value_to_string(self, obj):
        return str(obj.pk)

class DocumentMeta(schema.SchemaProperties):
    def __new__(cls, name, bases, attrs):
        super_new = super(DocumentMeta, cls).__new__
        parents = [b for b in bases if isinstance(b, DocumentMeta)]
        if not parents:
            return super_new(cls, name, bases, attrs)

        new_class = super_new(cls, name, bases, attrs)
        attr_meta = attrs.pop('Meta', None)
        if not attr_meta:
            meta = getattr(new_class, 'Meta', None)
        else:
            meta = attr_meta

        if getattr(meta, 'app_label', None) is None:
            document_module = sys.modules[new_class.__module__]
            app_label = document_module.__name__.split('.')[-2]
        else:
            app_label = getattr(meta, 'app_label')

        new_class.add_to_class('_meta', Options(meta, app_label=app_label))

        register_schema(app_label, new_class)

        return get_schema(app_label, name)

    def add_to_class(cls, name, value):
        if hasattr(value, 'contribute_to_class'):
            value.contribute_to_class(cls, name)
        else:
            setattr(cls, name, value)

class Document(schema.Document):
    """ Document object for django extension """
    __metaclass__ = DocumentMeta

    get_id = property(lambda self: self['_id'])
    get_rev = property(lambda self: self['_rev'])

    @classmethod
    def get_db(cls):
        db = getattr(cls, '_db', None)
        if db is None:
            app_label = getattr(cls._meta, "app_label")
            db = get_db(app_label)
            cls._db = db
        return db

DocumentSchema = schema.DocumentSchema

#  properties
Property = schema.Property
StringProperty = schema.StringProperty
IntegerProperty = schema.IntegerProperty
DecimalProperty = schema.DecimalProperty
BooleanProperty = schema.BooleanProperty
FloatProperty = schema.FloatProperty
DateTimeProperty = schema.DateTimeProperty
DateProperty = schema.DateProperty
TimeProperty = schema.TimeProperty
SchemaProperty = schema.SchemaProperty
SchemaListProperty = schema.SchemaListProperty
ListProperty = schema.ListProperty
DictProperty = schema.DictProperty
StringDictProperty = schema.StringDictProperty
StringListProperty = schema.StringListProperty
SchemaDictProperty = schema.SchemaDictProperty
SetProperty = schema.SetProperty



# some utilities
dict_to_json = schema.dict_to_json
list_to_json = schema.list_to_json
value_to_json = schema.value_to_json
value_to_python = schema.value_to_python
dict_to_python = schema.dict_to_python
list_to_python = schema.list_to_python
convert_property = schema.convert_property<|MERGE_RESOLUTION|>--- conflicted
+++ resolved
@@ -26,15 +26,11 @@
 except ImportError:
     from django.utils.text import camel_case_to_spaces as get_verbose_name
 
-<<<<<<< HEAD
 from django.apps import apps
 from django.conf import settings
 from django.core.exceptions import FieldDoesNotExist
-=======
-from django.conf import settings
->>>>>>> 6be14864
-from django.utils.translation import activate, deactivate_all, get_language, \
-string_concat
+from django.utils.translation import (activate, deactivate_all,
+                                      get_language, string_concat)
 from django.utils.encoding import smart_str, force_unicode
 from django.utils.functional import cached_property
 
